--- conflicted
+++ resolved
@@ -64,16 +64,11 @@
 		UseRegistry:useConsul,
 		Url:conf.MetaDeviceURL}
 
-<<<<<<< HEAD
 	mdc = metadata.NewDeviceClient(params, types.Endpoint{})
-=======
-	var err error
-	mdc, err = metadata.NewDeviceClient(params, types.Endpoint{})
-
+  
 	params.Path = conf.MetaCommandPath
 	cc = metadata.NewCommandClient(params, types.Endpoint{})
 	if err != nil {
 		loggingClient.Error(err.Error())
 	}
->>>>>>> e9fdceec
 }