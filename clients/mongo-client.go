/*******************************************************************************
 * Copyright 2017 Dell Inc.
 *
 * Licensed under the Apache License, Version 2.0 (the "License"); you may not use this file except
 * in compliance with the License. You may obtain a copy of the License at
 *
 * http://www.apache.org/licenses/LICENSE-2.0
 *
 * Unless required by applicable law or agreed to in writing, software distributed under the License
 * is distributed on an "AS IS" BASIS, WITHOUT WARRANTIES OR CONDITIONS OF ANY KIND, either express
 * or implied. See the License for the specific language governing permissions and limitations under
 * the License.
 *
 * @microservice: core-data-go library
 * @author: Ryan Comer, Dell
 * @version: 0.5.0
 *******************************************************************************/
package clients

import (
	"errors"
	"fmt"
	"github.com/edgexfoundry/core-domain-go/models"
	"gopkg.in/mgo.v2"
	"gopkg.in/mgo.v2/bson"
	"strconv"
	"time"
)

const (
	EVENTS_COLLECTION           = "event"
	READINGS_COLLECTION         = "reading"
	VALUE_DESCRIPTOR_COLLECTION = "valueDescriptor"
)

var currentMongoClient *MongoClient // Singleton used so that MongoEvent can use it to de-reference readings

/*
Core data client
Has functions for interacting with the core data mongo database
*/

// Type used to sort the readings by creation date
type ByReadingCreationDate []models.Reading

func (a ByReadingCreationDate) Len() int           { return len(a) }
func (a ByReadingCreationDate) Swap(i, j int)      { a[i], a[j] = a[j], a[i] }
func (a ByReadingCreationDate) Less(i, j int) bool { return (a[i].Created < a[j].Created) }

type MongoClient struct {
	Session  *mgo.Session  // Mongo database session
	Database *mgo.Database // Mongo database
}

// Return a pointer to the MongoClient
func newMongoClient(config DBConfiguration) (*MongoClient, error) {
	// Create the dial info for the Mongo session
	connectionString := config.Host + ":" + strconv.Itoa(config.Port)
	fmt.Println("INFO: Connecting to mongo at: " + connectionString)
	mongoDBDialInfo := &mgo.DialInfo{
		Addrs:    []string{connectionString},
		Timeout:  time.Duration(config.Timeout) * time.Millisecond,
		Database: config.DatabaseName,
		Username: config.Username,
		Password: config.Password,
	}
	session, err := mgo.DialWithInfo(mongoDBDialInfo)
	if err != nil {
		fmt.Println("Error dialing the mongo server: " + err.Error())
		return nil, err
	}

	mongoClient := &MongoClient{Session: session, Database: session.DB(config.DatabaseName)}
	currentMongoClient = mongoClient // Set the singleton
	return mongoClient, nil
}

// Get the current Mongo Client
func getCurrentMongoClient() (*MongoClient, error) {
	if currentMongoClient == nil {
		return nil, errors.New("No current mongo client, please create a new client before requesting it")
	}

	return currentMongoClient, nil
}

// Get a copy of the session
func (mc *MongoClient) GetSessionCopy() *mgo.Session {
	return mc.Session.Copy()
}

// ******************************* EVENTS **********************************

// Return all the events
// UnexpectedError - failed to retrieve events from the database
// Sort the events in descending order by ID
func (mc *MongoClient) Events() ([]models.Event, error) {
	return mc.getEvents(bson.M{})
}

// Add a new event
// UnexpectedError - failed to add to database
// NoValueDescriptor - no existing value descriptor for a reading in the event
func (mc *MongoClient) AddEvent(e *models.Event) (bson.ObjectId, error) {
	s := mc.GetSessionCopy()
	defer s.Close()

	e.Created = time.Now().UnixNano() / int64(time.Millisecond)
	e.ID = bson.NewObjectId()

	// Handle DBRefs
	me := MongoEvent{Event: *e}

	// Add the event
	err := s.DB(mc.Database.Name).C(EVENTS_COLLECTION).Insert(me)
	if err != nil {
		return e.ID, err
	}

	return e.ID, err
}

// Update an event - do NOT update readings
// UnexpectedError - problem updating in database
// NotFound - no event with the ID was found
func (mc *MongoClient) UpdateEvent(e models.Event) error {
	s := mc.GetSessionCopy()
	defer s.Close()

	e.Modified = time.Now().UnixNano() / int64(time.Millisecond)

	// Handle DBRef
	me := MongoEvent{Event: e}

	err := s.DB(mc.Database.Name).C(EVENTS_COLLECTION).UpdateId(me.ID, me)
	if err == mgo.ErrNotFound {
		return ErrNotFound
	}

	return err
}

// Get an event by id
func (mc *MongoClient) EventById(id string) (models.Event, error) {
	if !bson.IsObjectIdHex(id) {
		return models.Event{}, ErrInvalidObjectId
	}
	return mc.getEvent(bson.M{"_id": bson.ObjectIdHex(id)})
}

// Get the number of events in Mongo
func (mc *MongoClient) EventCount() (int, error) {
	s := mc.GetSessionCopy()
	defer s.Close()

	return s.DB(mc.Database.Name).C(EVENTS_COLLECTION).Find(nil).Count()
}

// Get the number of events in Mongo for the device
func (mc *MongoClient) EventCountByDeviceId(id string) (int, error) {
	s := mc.GetSessionCopy()
	defer s.Close()

	query := bson.M{"device": id}
	return s.DB(mc.Database.Name).C(EVENTS_COLLECTION).Find(query).Count()
}

// Delete an event by ID and all of its readings
// 404 - Event not found
// 503 - Unexpected problems
func (mc *MongoClient) DeleteEventById(id string) error {
	return mc.deleteById(id, EVENTS_COLLECTION)
}

// Get a list of events based on the device id and limit
func (mc *MongoClient) EventsForDeviceLimit(id string, limit int) ([]models.Event, error) {
	return mc.getEventsLimit(bson.M{"device": id}, limit)
}

// Get a list of events based on the device id
func (mc *MongoClient) EventsForDevice(id string) ([]models.Event, error) {
	return mc.getEvents(bson.M{"device": id})
}

// Return a list of events whos creation time is between startTime and endTime
// Limit the number of results by limit
func (mc *MongoClient) EventsByCreationTime(startTime, endTime int64, limit int) ([]models.Event, error) {
	query := bson.M{"created": bson.M{
		"$gt": startTime,
		"$lt": endTime,
	}}
	return mc.getEventsLimit(query, limit)
}

// Get Events that are older than the given age (defined by age = now - created)
func (mc *MongoClient) EventsOlderThanAge(age int64) ([]models.Event, error) {
	currentTime := time.Now().UnixNano() / int64(time.Millisecond)
	query := bson.M{}
	events, err := mc.getEvents(query)
	if err != nil {
		return nil, err
	}

	// Find each event that meets the age criteria
	newEventList := []models.Event{}
	for _, event := range events {
		if (currentTime - event.Created) > age {
			newEventList = append(newEventList, event)
		}
	}

	return newEventList, nil
}

// Get all of the events that have been pushed
func (mc *MongoClient) EventsPushed() ([]models.Event, error) {
	return mc.getEvents(bson.M{"pushed": bson.M{"$gt": int64(0)}})
}

// Delete all of the readings and all of the events
func (mc *MongoClient) ScrubAllEvents() error {
	s := mc.GetSessionCopy()
	defer s.Close()

	_, err := s.DB(mc.Database.Name).C(READINGS_COLLECTION).RemoveAll(nil)
	if err != nil {
		return err
	}

	_, err = s.DB(mc.Database.Name).C(EVENTS_COLLECTION).RemoveAll(nil)
	if err != nil {
		return err
	}

	return nil
}

// Get events for the passed query
func (mc *MongoClient) getEvents(q bson.M) ([]models.Event, error) {
	s := mc.GetSessionCopy()
	defer s.Close()

	// Handle DBRefs
	var me []MongoEvent
	events := []models.Event{}
	err := s.DB(mc.Database.Name).C(EVENTS_COLLECTION).Find(q).All(&me)
	if err != nil {
		return events, err
	}

	// Append all the events
	for _, e := range me {
		events = append(events, e.Event)
	}

	return events, nil
}

// Get events with a limit
func (mc *MongoClient) getEventsLimit(q bson.M, limit int) ([]models.Event, error) {
	s := mc.GetSessionCopy()
	defer s.Close()

	// Handle DBRefs
	var me []MongoEvent
	events := []models.Event{}

	// Check if limit is 0
	if limit == 0 {
		return events, nil
	}

	err := s.DB(mc.Database.Name).C(EVENTS_COLLECTION).Find(q).Limit(limit).All(&me)
	if err != nil {
		return events, err
	}

	// Append all the events
	for _, e := range me {
		events = append(events, e.Event)
	}

	return events, nil
}

// Get a single event for the passed query
func (mc *MongoClient) getEvent(q bson.M) (models.Event, error) {
	s := mc.GetSessionCopy()
	defer s.Close()

	// Handle DBRef
	var me MongoEvent
	err := s.DB(mc.Database.Name).C(EVENTS_COLLECTION).Find(q).One(&me)
	if err == mgo.ErrNotFound {
		return me.Event, ErrNotFound
	}

	return me.Event, err
}

// ************************ READINGS ************************************8

// Return a list of readings sorted by reading id
func (mc *MongoClient) Readings() ([]models.Reading, error) {
	return mc.getReadings(nil)
}

// Post a new reading
func (mc *MongoClient) AddReading(r models.Reading) (bson.ObjectId, error) {
	s := mc.GetSessionCopy()
	defer s.Close()

	// Get the reading ready
	r.Id = bson.NewObjectId()
	r.Created = time.Now().UnixNano() / int64(time.Millisecond)

	err := s.DB(mc.Database.Name).C(READINGS_COLLECTION).Insert(&r)
	return r.Id, err
}

// Update a reading
// 404 - reading cannot be found
// 409 - Value descriptor doesn't exist
// 503 - unknown issues
func (mc *MongoClient) UpdateReading(r models.Reading) error {
	s := mc.GetSessionCopy()
	defer s.Close()

	r.Modified = time.Now().UnixNano() / int64(time.Millisecond)

	// Update the reading
	err := s.DB(mc.Database.Name).C(READINGS_COLLECTION).UpdateId(r.Id, r)
	if err == mgo.ErrNotFound {
		return ErrNotFound
	}

	return err
}

// Get a reading by ID
func (mc *MongoClient) ReadingById(id string) (models.Reading, error) {
	// Check if the id is a id hex
	if !bson.IsObjectIdHex(id) {
		return models.Reading{}, ErrInvalidObjectId
	}

	query := bson.M{"_id": bson.ObjectIdHex(id)}

	return mc.getReading(query)
}

// Get the count of readings in Mongo
func (mc *MongoClient) ReadingCount() (int, error) {
	s := mc.GetSessionCopy()
	defer s.Close()

	return s.DB(mc.Database.Name).C(READINGS_COLLECTION).Find(bson.M{}).Count()
}

// Delete a reading by ID
// 404 - can't find the reading with the given id
func (mc *MongoClient) DeleteReadingById(id string) error {
	// Check if the id is a bson id
	if !bson.IsObjectIdHex(id) {
		return ErrInvalidObjectId
	}

	return mc.deleteById(id, READINGS_COLLECTION)
}

// Return a list of readings for the given device (id or name)
// Sort the list of readings on creation date
func (mc *MongoClient) ReadingsByDevice(id string, limit int) ([]models.Reading, error) {
	query := bson.M{"device": id}
	return mc.getReadingsLimit(query, limit)
}

// Return a list of readings for the given value descriptor
// Limit by the given limit
func (mc *MongoClient) ReadingsByValueDescriptor(name string, limit int) ([]models.Reading, error) {
	query := bson.M{"name": name}
	return mc.getReadingsLimit(query, limit)
}

// Return a list of readings whose name is in the list of value descriptor names
func (mc *MongoClient) ReadingsByValueDescriptorNames(names []string, limit int) ([]models.Reading, error) {
	query := bson.M{"name": bson.M{"$in": names}}
	return mc.getReadingsLimit(query, limit)
}

// Return a list of readings whos creation time is in-between start and end
// Limit by the limit parameter
func (mc *MongoClient) ReadingsByCreationTime(start, end int64, limit int) ([]models.Reading, error) {
	query := bson.M{"created": bson.M{
		"$gt": start,
		"$lt": end,
	}}
	return mc.getReadingsLimit(query, limit)
}

// Return a list of readings for a device filtered by the value descriptor and limited by the limit
// The readings are linked to the device through an event
func (mc *MongoClient) ReadingsByDeviceAndValueDescriptor(deviceId, valueDescriptor string, limit int) ([]models.Reading, error) {
	query := bson.M{"device": deviceId, "name": valueDescriptor}
	return mc.getReadingsLimit(query, limit)
}

func (mc *MongoClient) getReadingsLimit(q bson.M, limit int) ([]models.Reading, error) {
	s := mc.GetSessionCopy()
	defer s.Close()

	readings := []models.Reading{}

	// Check if limit is 0
	if limit == 0 {
		return readings, nil
	}

	err := s.DB(mc.Database.Name).C(READINGS_COLLECTION).Find(q).Limit(limit).All(&readings)
	return readings, err
}

// Get readings from the database
func (mc *MongoClient) getReadings(q bson.M) ([]models.Reading, error) {
	s := mc.GetSessionCopy()
	defer s.Close()

	readings := []models.Reading{}
	err := s.DB(mc.Database.Name).C(READINGS_COLLECTION).Find(q).All(&readings)
	return readings, err
}

// Get a reading from the database with the passed query
func (mc *MongoClient) getReading(q bson.M) (models.Reading, error) {
	s := mc.GetSessionCopy()
	defer s.Close()

	var res models.Reading
	err := s.DB(mc.Database.Name).C(READINGS_COLLECTION).Find(q).One(&res)
	if err == mgo.ErrNotFound {
		return res, ErrNotFound
	}
	return res, err
}

// ************************* VALUE DESCRIPTORS *****************************

// Add a value descriptor
// 409 - Formatting is bad or it is not unique
// 503 - Unexpected
// TODO: Check for valid printf formatting
func (mc *MongoClient) AddValueDescriptor(v models.ValueDescriptor) (bson.ObjectId, error) {
	s := mc.GetSessionCopy()
	defer s.Close()

	// Created/Modified now
	v.Created = time.Now().Unix()

	// See if the name is unique and add the value descriptors
	info, err := s.DB(mc.Database.Name).C(VALUE_DESCRIPTOR_COLLECTION).Upsert(bson.M{"name": v.Name}, v)
	if err != nil {
		return v.Id, err
	}

	// Duplicate name
	if info.UpsertedId == nil {
		return v.Id, ErrNotUnique
	}

<<<<<<< HEAD
	// Set ID	
	v.Id = info.UpsertedId.(bson.ObjectId)
=======
	// Created/Modified now
	v.Created = time.Now().UnixNano() / int64(time.Millisecond)
>>>>>>> 38f17217

	return v.Id, err
}

// Return a list of all the value descriptors
// 513 Service Unavailable - database problems
func (mc *MongoClient) ValueDescriptors() ([]models.ValueDescriptor, error) {
	return mc.getValueDescriptors(nil)
}

// Update a value descriptor
// First use the ID for identification, then the name
// TODO: Check for the valid printf formatting
// 404 not found if the value descriptor cannot be found by the identifiers
func (mc *MongoClient) UpdateValueDescriptor(v models.ValueDescriptor) error {
	s := mc.GetSessionCopy()
	defer s.Close()

	// See if the name is unique if it changed
	vd, err := mc.getValueDescriptor(bson.M{"name": v.Name})
	if err != ErrNotFound {
		if err != nil {
			return err
		}

		// IDs are different -> name not unique
		if vd.Id != v.Id {
			return ErrNotUnique
		}
	}

	v.Modified = time.Now().UnixNano() / int64(time.Millisecond)

	err = s.DB(mc.Database.Name).C(VALUE_DESCRIPTOR_COLLECTION).UpdateId(v.Id, v)
	if err == mgo.ErrNotFound {
		return ErrNotFound
	}
	return err
}

// Delete the value descriptor based on the id
// Not found error if there isn't a value descriptor for the ID
// ValueDescriptorStillInUse if the value descriptor is still referenced by readings
func (mc *MongoClient) DeleteValueDescriptorById(id string) error {
	if !bson.IsObjectIdHex(id) {
		return ErrInvalidObjectId
	}
	return mc.deleteById(id, VALUE_DESCRIPTOR_COLLECTION)
}

// Return a value descriptor based on the name
// Can return null if no value descriptor is found
func (mc *MongoClient) ValueDescriptorByName(name string) (models.ValueDescriptor, error) {
	query := bson.M{"name": name}
	return mc.getValueDescriptor(query)
}

// Return all of the value descriptors based on the names
func (mc *MongoClient) ValueDescriptorsByName(names []string) ([]models.ValueDescriptor, error) {
	vList := []models.ValueDescriptor{}

	for _, name := range names {
		v, err := mc.ValueDescriptorByName(name)
		if err != nil {
			return []models.ValueDescriptor{}, err
		}
		vList = append(vList, v)
	}

	return vList, nil
}

// Delete a value descriptor based on the name
// 404 - can't find the value descriptor
// 409 - Value descriptor is still referenced by readings
//func (mc *MongoClient) DeleteValueDescriptorByName(name string) error{
//	s := mc.GetSessionCopy()
//	defer s.Close()
//
//	query := bson.M{"name" : name}
//	var v models.ValueDescriptor
//
//	err := s.DB(mc.Database.Name).C(VALUE_DESCRIPTOR_COLLECTION).Find(query).One(&v)
//	// Value descriptor not found
//	if(err == mgo.ErrNotFound) {return ErrNotFound}
//
//	// Delete the value descriptor
//	err = s.DB(mc.Database.Name).C(VALUE_DESCRIPTOR_COLLECTION).Remove(bson.M{"_id" : v.Id})
//	if err != nil{return err}
//
//	return nil
//}

// Return a value descriptor based on the id
// Return NotFoundError if there is no value descriptor for the id
func (mc *MongoClient) ValueDescriptorById(id string) (models.ValueDescriptor, error) {
	if !bson.IsObjectIdHex(id) {
		return models.ValueDescriptor{}, ErrInvalidObjectId
	}

	query := bson.M{"_id": bson.ObjectIdHex(id)}
	return mc.getValueDescriptor(query)
}

// Return all the value descriptors that match the UOM label
func (mc *MongoClient) ValueDescriptorsByUomLabel(uomLabel string) ([]models.ValueDescriptor, error) {
	query := bson.M{"uomLabel": uomLabel}
	return mc.getValueDescriptors(query)
}

// Return value descriptors based on if it has the label
func (mc *MongoClient) ValueDescriptorsByLabel(label string) ([]models.ValueDescriptor, error) {
	query := bson.M{"labels": label}
	return mc.getValueDescriptors(query)
}

// Return value descriptors based on the type
func (mc *MongoClient) ValueDescriptorsByType(t string) ([]models.ValueDescriptor, error) {
	query := bson.M{"type": t}
	return mc.getValueDescriptors(query)
}

// Get value descriptors based on the query
func (mc *MongoClient) getValueDescriptors(q bson.M) ([]models.ValueDescriptor, error) {
	s := mc.GetSessionCopy()
	defer s.Close()

	v := []models.ValueDescriptor{}
	err := s.DB(mc.Database.Name).C(VALUE_DESCRIPTOR_COLLECTION).Find(q).All(&v)

	return v, err
}

// Get value descriptors with a limit based on the query
func (mc *MongoClient) getValueDescriptorsLimit(q bson.M, limit int) ([]models.ValueDescriptor, error) {
	s := mc.GetSessionCopy()
	defer s.Close()

	v := []models.ValueDescriptor{}
	err := s.DB(mc.Database.Name).C(VALUE_DESCRIPTOR_COLLECTION).Find(q).Limit(limit).All(&v)

	return v, err
}

// Get a value descriptor based on the query
func (mc *MongoClient) getValueDescriptor(q bson.M) (models.ValueDescriptor, error) {
	s := mc.GetSessionCopy()
	defer s.Close()

	var v models.ValueDescriptor
	err := s.DB(mc.Database.Name).C(VALUE_DESCRIPTOR_COLLECTION).Find(q).One(&v)
	if err == mgo.ErrNotFound {
		return v, ErrNotFound
	}

	return v, err
}

// Delete from the collection based on ID
func (mc *MongoClient) deleteById(id string, col string) error {
	s := mc.GetSessionCopy()
	defer s.Close()

	// Check if id is a hexstring
	if !bson.IsObjectIdHex(id) {
		return ErrInvalidObjectId
	}

	err := s.DB(mc.Database.Name).C(col).RemoveId(bson.ObjectIdHex(id))
	if err == mgo.ErrNotFound {
		return ErrNotFound
	}
	return err
}<|MERGE_RESOLUTION|>--- conflicted
+++ resolved
@@ -454,7 +454,7 @@
 	defer s.Close()
 
 	// Created/Modified now
-	v.Created = time.Now().Unix()
+	v.Created = time.Now().UnixNano() / int64(time.Millisecond)
 
 	// See if the name is unique and add the value descriptors
 	info, err := s.DB(mc.Database.Name).C(VALUE_DESCRIPTOR_COLLECTION).Upsert(bson.M{"name": v.Name}, v)
@@ -467,13 +467,8 @@
 		return v.Id, ErrNotUnique
 	}
 
-<<<<<<< HEAD
 	// Set ID	
 	v.Id = info.UpsertedId.(bson.ObjectId)
-=======
-	// Created/Modified now
-	v.Created = time.Now().UnixNano() / int64(time.Millisecond)
->>>>>>> 38f17217
 
 	return v.Id, err
 }
